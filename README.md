# PySparNN
Approximate Nearest Neighbor Search for Sparse Data in Python! This library is well suited to finding nearest neighbors in sparse, high dimensional spaces (like a text documents). 

Out of the box, PySparNN supports Cosine Similarity.

PySparNN can be easily extended with abritrary similarity metrics (Manhattan, Eculidian, Jaccard, etc).

If your data is NOT SPARSE - please consider [annoy](https://github.com/spotify/annoy). Annoy uses a similar-ish method and I am a big fan of it. As of this writing, annoy performs ~8x faster on their introductory example. 
General rule of thumb - annoy performs better if you can get your data to fit into memory (as a dense vector).


The most comparable library to PySparNN is scikit-learn's LSHForrest module. As of this writing, PySparNN is ~25% faster on the 20newsgroups dataset. [Here is the comparison.](https://github.com/facebookresearch/pysparnn/blob/master/sparse_search_comparison.ipynb)

Notes:
* A future update may allow incremental insertions.

## Example Usage
```
import pysparnn as snn
from sklearn.feature_extraction import DictVectorizer

data = [
    'hello world',
    'oh hello there',
    'Play it',
    'Play it again Sam',
]    

# build a feature representation for each sentence
def scentence2features(scentence):
    features = dict()
    for word in scentence.split():
        features[word] = 1
    return features

features_list = []
for sentence in data:
    features_list.append(scentence2features(sentence))

<<<<<<< HEAD
# build a sparse matrix
dv = DictVectorizer()
features_list = dv.fit_transform(features_list)

# build the search index!
cp = snn.ClusterIndex(, data)
=======
dv = DictVectorizer()
dv.fit(features_list)

# build the search index!
cp = snn.ClusterIndex(dv.transform(features_list), data)
>>>>>>> 47731eef

# search the index with a sparse matrix
search_items = [
    scentence2features('oh there'),
    scentence2features('Play it again Frank')
]
search_items = dv.transform(search_items)
<<<<<<< HEAD

cp.search(search_items, min_threshold=0.50, k=1, k_clusters=2, return_metric=False)
=======
cp.search(search_items, min_threshold=0.50, k=1, return_metric=False)
>> [['oh hello there'], ['Play it again Sam']]

>>>>>>> 47731eef
```

## Requirements
PySparNN requires numpy and scipy. Tested with numpy 1.10.4 and scipy 0.17.0.

## How PySparNN works
Searching for a document in an collection of K documents is naievely O(K) (assuming documents are constant sized). 

However! we can create a tree structure where the first level is O(sqrt(K)) and each of the leaves are also O(sqrt(K)) - on average.

We randomly pick sqrt(K) candidate items to be in the top level. Then -- each document in the full list of K documents is assigned to the closest candidate in the top level.

This breaks up one O(K) search into two O(sqrt(K)) searches which is much much faster when K is big!

## Further Information
http://nlp.stanford.edu/IR-book/html/htmledition/cluster-pruning-1.html

See the CONTRIBUTING file for how to help out.

## License
PySparNN is BSD-licensed. We also provide an additional patent grant.<|MERGE_RESOLUTION|>--- conflicted
+++ resolved
@@ -37,20 +37,11 @@
 for sentence in data:
     features_list.append(scentence2features(sentence))
 
-<<<<<<< HEAD
-# build a sparse matrix
-dv = DictVectorizer()
-features_list = dv.fit_transform(features_list)
-
-# build the search index!
-cp = snn.ClusterIndex(, data)
-=======
 dv = DictVectorizer()
 dv.fit(features_list)
 
 # build the search index!
 cp = snn.ClusterIndex(dv.transform(features_list), data)
->>>>>>> 47731eef
 
 # search the index with a sparse matrix
 search_items = [
@@ -58,14 +49,10 @@
     scentence2features('Play it again Frank')
 ]
 search_items = dv.transform(search_items)
-<<<<<<< HEAD
 
 cp.search(search_items, min_threshold=0.50, k=1, k_clusters=2, return_metric=False)
-=======
-cp.search(search_items, min_threshold=0.50, k=1, return_metric=False)
 >> [['oh hello there'], ['Play it again Sam']]
 
->>>>>>> 47731eef
 ```
 
 ## Requirements
